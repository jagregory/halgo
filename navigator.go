package halgo

import (
	"encoding/json"
	"fmt"
	"io"
	"io/ioutil"
	"net/http"
	"net/url"
	"strings"
)

// Nav is a mechanism for navigating HAL-compliant REST APIs. You
// start by creating a Nav with a base URI, then Follow the links
// exposed by the API until you reach the place where you want to perform
// an action.
//
// For example, to request an API exposed at api.example.com and follow a
// link named products and GET the resulting page you'd do this:
//
//     res, err := Nav("http://api.example.com").
//       Follow("products").
//       Get()
//
// To do the same thing but POST to the products page, you'd do this:
//
//     res, err := Nav("http://api.example.com").
//       Follow("products").
//       Post("application/json", someContent)
//
// Multiple links followed in sequence.
//
//     res, err := Nav("http://api.example.com").
//       Follow("products").
//       Follow("next")
//       Get()
//
// Links can also be expanded with Followf if they are URI templates.
//
//     res, err := Nav("http://api.example.com").
//       Follow("products").
//       Followf("page", halgo.P{"number": 10})
//       Get()
//
// Navigation of relations is lazy. Requests will only be triggered when
// you execute a method which returns a result. For example, this doesn't
// perform any HTTP requests.
//
//     Nav("http://api.example.com").
//       Follow("products")
//
// It's only when you add a call to Get, Post, PostForm, Patch, or
// Unmarshal to the end will any requests be triggered.
//
// By default a Nav will use http.DefaultClient as its mechanism for
// making HTTP requests. If you want to supply your own HttpClient, you
// can assign to nav.HttpClient after creation.
//
//     nav := Nav("http://api.example.com")
//     nav.HttpClient = MyHttpClient{}
//
// If you want to add additional http headers to your request, you
// can apply to the navigator before the request is generated.
// Headers should be supplied in a map[string]string format
//
//     nav := Navigator("http://api.example.com")
// 	   headers := map[string]string{}
//     headers["UserHeader1"] = "UserHeaderValue1"
//     headers["UserHeader2"] = "UserHeaderValue2"
//     nav = nav.AddHeaders(headers)
//
// Any Client you supply must implement halgo.HttpClient, which
// http.Client does implicitly. By creating decorators for the HttpClient,
// logging and caching clients are trivial. See LoggingHttpClient for an
// example.
<<<<<<< HEAD
func Navigator(uri string) navigator {
	return navigator{
		rootUri:     uri,
		path:        []relation{},
		HttpClient:  http.DefaultClient,
		httpheaders: map[string]string{},
=======
func Navigator(uri string) Nav {
	return Nav{
		rootUri:       uri,
		path:          []Operation{},
		sessionHeader: http.Header{},
		HttpClient:    http.DefaultClient,
>>>>>>> d2eb65d3
	}
}

type Operation interface {
	Fetch(n Nav, url string) (string, error)
	SetHeader(header string, value string)
	AddHeader(header string, value string)
	// Not sure yet
}

// Nav is the API Nav
type Nav struct {
	// HttpClient is used to execute requests. By default it's
	// http.DefaultClient. By decorating a HttpClient instance you can
	// easily write loggers or caching mechanisms.
	HttpClient HttpClient

	// sessionHeader is a structure used to store the headers for
	// all requests made by the Nav (as opposed to those
	// that might be included on a per request basis)
	sessionHeader http.Header

	// path is the follow queue.
	path []Operation

	// rootUri is where the navigation will begin from.
	rootUri string

	// httpheaders is a map of optional headers that can be applied to a http request
	httpheaders map[string]string
}

// Follow adds a relation to the follow queue of the Nav.
func (n Nav) Follow(rel string) Nav {
	return n.Followf(rel, nil)
}

// Followf adds a relation to the follow queue of the Nav, with a
// set of parameters to expand on execution.
<<<<<<< HEAD
func (n navigator) Followf(rel string, params P) navigator {
	relations := append([]relation{}, n.path...)
	relations = append(relations, relation{rel: rel, params: params})
=======
func (n Nav) Followf(rel string, params P) Nav {
	relations := append([]Operation{}, n.path...)
	relations = append(relations, &follow{
		rel:    rel,
		params: params,
		header: http.Header{},
	})

	return Nav{
		HttpClient:    n.HttpClient,
		sessionHeader: n.cloneHeader(),
		path:          relations,
		rootUri:       n.rootUri,
	}
}

// Follow adds a relation to the follow queue of the Nav.
func (n Nav) Extract(rel string) Nav {
	relations := append([]Operation{}, n.path...)
	relations = append(relations, &extract{
		rel:    rel,
		header: http.Header{},
	})

	return Nav{
		HttpClient:    n.HttpClient,
		sessionHeader: n.cloneHeader(),
		path:          relations,
		rootUri:       n.rootUri,
	}
}

// cloneHeader makes a new copy of the sessionHeaders.  This allows each
// Nav generated as a chain of operations to be truly
// independent of each other (and potentially diverge)
func (n Nav) cloneHeader() http.Header {
	h2 := make(http.Header, len(n.sessionHeader))
	for k, vv := range n.sessionHeader {
		vv2 := make([]string, len(vv))
		copy(vv2, vv)
		h2[k] = vv2
	}
	return h2
}

// SetSessionHeader sets a header to all requests in the chain
func (n Nav) SetSessionHeader(header string, value string) Nav {
	h := n.cloneHeader()
	h.Set(header, value)
	return Nav{
		HttpClient:    n.HttpClient,
		sessionHeader: h,
		path:          n.path,
		rootUri:       n.rootUri,
	}
}

// AddSessionHeader adds a header to all requests in the chain
func (n Nav) AddSessionHeader(header string, value string) Nav {
	h := n.cloneHeader()
	h.Add(header, value)
	return Nav{
		HttpClient:    n.HttpClient,
		sessionHeader: h,
		path:          n.path,
		rootUri:       n.rootUri,
	}
}
>>>>>>> d2eb65d3

func (n Nav) SetRequestHeader(header string, value string) Nav {
	if len(n.path) == 0 {
		// No way to return an error, but this is almost certainly an error
		// because this does nothing (since there is no relation to add
		// this header to.
		return n
	}
	n.path[len(n.path)-1].SetHeader(header, value)
	return n
}

// AddFollowHeader adds a header to for a specific follow command
func (n Nav) AddRequestHeader(header string, value string) Nav {
	if len(n.path) == 0 {
		// No way to return an error, but this is almost certainly an error
		// because this does nothing (since there is no relation to add
		// this header to.
		return n
	}
	n.path[len(n.path)-1].AddHeader(header, value)
	return n
}

// Location follows the Location header from a response.  It makes the URI
// absolute, if necessary.
func (n Nav) Location(resp *http.Response) (Nav, error) {
	_, exists := resp.Header["Location"]
	if !exists {
		return n, fmt.Errorf("Response didn't contain a Location header")
	}
	loc := resp.Header.Get("Location")
	lurl, err := makeAbsoluteIfNecessary(loc, n.rootUri)
	if err != nil {
		return n, err
	}
	return Nav{
		HttpClient:    n.HttpClient,
		sessionHeader: n.cloneHeader(),
		path:          []Operation{},
		rootUri:       lurl,
	}, nil
}

func mergeHeaders(req *http.Request, headers ...http.Header) {
	for _, header := range headers {
		for k, vs := range header {
			for _, v := range vs {
				req.Header.Add(k, v)
			}
		}
	}
}

// Location follows the Location header from a response.  It makes the URI
// absolute, if necessary.
func (n navigator) Location(resp *http.Response) (navigator, error) {
	_, exists := resp.Header["Location"]
	if !exists {
		return n, fmt.Errorf("Response didn't contain a Location header")
	}
	loc := resp.Header.Get("Location")
	lurl, err := makeAbsoluteIfNecessary(loc, n.rootUri)
	if err != nil {
		return n, err
	}
	return navigator{
		HttpClient: n.HttpClient,
		path:       []relation{},
		rootUri:    lurl,
	}, nil
}

// url returns the URL of the tip of the follow queue. Will follow the
// usual pattern of requests.
func (n Nav) Url() (string, error) {
	var err error
	url := n.rootUri

	for _, link := range n.path {
<<<<<<< HEAD
		links, err := n.getLinks(url)
		if err != nil {
			return "", fmt.Errorf("Error getting links (%s, %v): %v", url, links, err)
		}

		if _, ok := links.Items[link.rel]; !ok {
			return "", LinkNotFoundError{link.rel, links.Items}
		}

		url, err = links.HrefParams(link.rel, link.params)
=======
		url, err = link.Fetch(n, url)
>>>>>>> d2eb65d3
		if err != nil {
			return "", fmt.Errorf("Error getting url (%v, %v): %v", link.rel, link.params, err)
		}
		url, err = makeAbsoluteIfNecessary(url, n.rootUri)
		if err != nil {
<<<<<<< HEAD
			return "", fmt.Errorf("Error making url absolute: %v", err)
=======
			return "", fmt.Errorf("Error making url %s absolute: %v", url, err)
>>>>>>> d2eb65d3
		}
	}

	return url, nil
}

// makeAbsoluteIfNecessary takes the current url and the root url, and
// will make the current URL absolute by using the root's Host, Scheme,
// and credentials if current isn't already absolute.
func makeAbsoluteIfNecessary(current, root string) (string, error) {
	currentUri, err := url.Parse(current)
	if err != nil {
		return "", err
	}

	if currentUri.IsAbs() {
		return current, nil
	}

	rootUri, err := url.Parse(root)
	if err != nil {
		return "", err
	}

	currentUri.Scheme = rootUri.Scheme
	currentUri.Host = rootUri.Host
	currentUri.User = rootUri.User

	return currentUri.String(), nil
}

// Get performs a GET request on the tip of the follow queue.
//
// When a Nav is evaluated it will first request the root, then
// request each relation on the queue until it reaches the tip. Once the
// tip is reached it will defer to the calling method. In the case of GET
// the last request will just be returned. For Post it will issue a post
// to the URL of the last relation. Any error along the way will terminate
// the walk and return immediately.
func (n Nav) Get(headers ...http.Header) (*http.Response, error) {
	url, err := n.Url()
	if err != nil {
		return nil, err
	}

	req, err := newHalRequest("GET", url, nil)
	if err != nil {
		return nil, err
	}
	// Apply additional http headers if they have been added to the navigator
	if len(n.httpheaders) > 0 {
		for k, v := range n.httpheaders {
			req.Header.Add(k, v)
		}
	}
	fmt.Println(req)

	headers = append([]http.Header{n.sessionHeader}, headers...)
	mergeHeaders(req, headers...)

	return n.HttpClient.Do(req)
}

// Options performs an OPTIONS request on the tip of the follow queue.
func (n Nav) Options(headers ...http.Header) (*http.Response, error) {
	url, err := n.Url()
	if err != nil {
		return nil, err
	}

	req, err := newHalRequest("OPTIONS", url, nil)
	if err != nil {
		return nil, err
	}

	headers = append([]http.Header{n.sessionHeader}, headers...)
	mergeHeaders(req, headers...)

	return n.HttpClient.Do(req)
}

// PostForm performs a POST request on the tip of the follow queue with
// the given form data.
//
// See GET for a note on how the navigator executes requests.
func (n Nav) PostForm(data url.Values, headers ...http.Header) (*http.Response, error) {
	url, err := n.Url()
	if err != nil {
		return nil, err
	}

	req, err := newHalRequest("PATCH", url, strings.NewReader(data.Encode()))
	if err != nil {
		return nil, err
	}

	req.Header.Add("Content-Type", "application/x-www-form-urlencoded")

	headers = append([]http.Header{n.sessionHeader}, headers...)
	mergeHeaders(req, headers...)

	return n.HttpClient.Do(req)
}

// Patch parforms a PATCH request on the tip of the follow queue with the
// given bodyType and body content.
//
// See GET for a note on how the navigator executes requests.
func (n Nav) Patch(bodyType string, body io.Reader, headers ...http.Header) (*http.Response, error) {
	url, err := n.Url()
	if err != nil {
		return nil, err
	}

	req, err := newHalRequest("PATCH", url, body)
	if err != nil {
		return nil, err
	}

	req.Header.Add("Content-Type", bodyType)

	headers = append([]http.Header{n.sessionHeader}, headers...)
	mergeHeaders(req, headers...)

	return n.HttpClient.Do(req)
}

// Put parforms a PUT request on the tip of the follow queue with the
// given bodyType and body content.
//
// See GET for a note on how the navigator executes requests.
func (n Nav) Put(bodyType string, body io.Reader, headers ...http.Header) (*http.Response, error) {
	url, err := n.Url()
	if err != nil {
		return nil, err
	}

	req, err := newHalRequest("PUT", url, body)
	if err != nil {
		return nil, err
	}

	req.Header.Add("Content-Type", bodyType)

	headers = append([]http.Header{n.sessionHeader}, headers...)
	mergeHeaders(req, headers...)

	return n.HttpClient.Do(req)
}

// Post performs a POST request on the tip of the follow queue with the
// given bodyType and body content.
//
// See GET for a note on how the navigator executes requests.
func (n Nav) Post(bodyType string, body io.Reader, headers ...http.Header) (*http.Response, error) {
	url, err := n.Url()
	if err != nil {
		return nil, err
	}

	req, err := newHalRequest("POST", url, body)
	if err != nil {
		return nil, err
	}

	req.Header.Add("Content-Type", bodyType)

	headers = append([]http.Header{n.sessionHeader}, headers...)
	mergeHeaders(req, headers...)

	return n.HttpClient.Do(req)
}

// Delete performs a DELETE request on the tip of the follow queue.
//
// See GET for a note on how the navigator executes requests.
func (n Nav) Delete(headers ...http.Header) (*http.Response, error) {
	url, err := n.Url()
	if err != nil {
		return nil, err
	}

	req, err := newHalRequest("DELETE", url, nil)
	if err != nil {
		return nil, err
	}

	headers = append([]http.Header{n.sessionHeader}, headers...)
	mergeHeaders(req, headers...)

	return n.HttpClient.Do(req)
}

// Delete performs a DELETE request on the tip of the follow queue.
//
// See GET for a note on how the navigator executes requests.
func (n navigator) Delete() (*http.Response, error) {
	url, err := n.url()
	if err != nil {
		return nil, err
	}

	req, err := newHalRequest("DELETE", url, nil)
	if err != nil {
		return nil, err
	}

	return n.HttpClient.Do(req)
}

// Unmarshal is a shorthand for Get followed by json.Unmarshal. Handles
// closing the response body and unmarshalling the body.
func (n Nav) Unmarshal(v interface{}) error {
	res, err := n.Get()
	if err != nil {
		return err
	}
	defer res.Body.Close()

	body, err := ioutil.ReadAll(res.Body)
	if err != nil {
		return err
	}

	return json.Unmarshal(body, &v)
}

// Addheaders allows optional headers to be applied to the navigator
// these headers will be applied to the http request before it is executed
func (n navigator) AddHeaders(h map[string]string) navigator {
	n.httpheaders = h
	return n
}

func newHalRequest(method, url string, body io.Reader) (*http.Request, error) {
	req, err := http.NewRequest(method, url, body)
	if err != nil {
		return nil, err
	}

	req.Header.Add("Accept", "application/hal+json, application/json")

	return req, nil
}

// getLinks does a GET on a particular URL and try to deserialise it into
// a HAL links collection.
func (n Nav) getLinks(uri string, requestHeader http.Header) (Links, error) {
	req, err := newHalRequest("GET", uri, nil)
	if err != nil {
		return Links{}, err
	}

	mergeHeaders(req, n.sessionHeader, requestHeader)

	res, err := n.HttpClient.Do(req)
	if err != nil {
		return Links{}, err
	}
	defer res.Body.Close()

	body, err := ioutil.ReadAll(res.Body)
	if err != nil {
		return Links{}, err
	}

	var m Links

	if err := json.Unmarshal(body, &m); err != nil {
		return Links{}, fmt.Errorf("Unable to unmarshal '%s': %v", string(body), err)
	}

	return m, nil
}

// getEmbedded does a GET on a particular URL and try to deserialise it into
// a HAL representation and returns the uri for a particular embedded resource
func (n Nav) getEmbedded(uri string, rel string, requestHeader http.Header) (string, error) {
	req, err := newHalRequest("GET", uri, nil)
	if err != nil {
		return "", err
	}

	mergeHeaders(req, n.sessionHeader, requestHeader)

	res, err := n.HttpClient.Do(req)
	if err != nil {
		return "", fmt.Errorf("Error requesting embedded resources: %v", err)
	}
	defer res.Body.Close()

	body, err := ioutil.ReadAll(res.Body)
	if err != nil {
		return "", fmt.Errorf("Error reading request body: %v", err)
	}

	var m Embeds

	if err := json.Unmarshal(body, &m); err != nil {
		return "", fmt.Errorf("Unable to unmarshal '%s': %v", string(body), err)
	}

	link, ok := m.Resources[rel]
	if !ok {
		return "", fmt.Errorf("Request body '%s' doesn't contain embedded resource %s",
			string(body), rel)
	}

	self, err := link.Href("self")
	if err != nil {
		return "", fmt.Errorf("Error extracting self href: %v", err)
	}

	return self, nil
}<|MERGE_RESOLUTION|>--- conflicted
+++ resolved
@@ -73,21 +73,12 @@
 // http.Client does implicitly. By creating decorators for the HttpClient,
 // logging and caching clients are trivial. See LoggingHttpClient for an
 // example.
-<<<<<<< HEAD
-func Navigator(uri string) navigator {
-	return navigator{
+func Navigator(uri string) Nav {
+	return Nav{
 		rootUri:     uri,
-		path:        []relation{},
+		path:        []Operation{},
 		HttpClient:  http.DefaultClient,
 		httpheaders: map[string]string{},
-=======
-func Navigator(uri string) Nav {
-	return Nav{
-		rootUri:       uri,
-		path:          []Operation{},
-		sessionHeader: http.Header{},
-		HttpClient:    http.DefaultClient,
->>>>>>> d2eb65d3
 	}
 }
 
@@ -127,11 +118,6 @@
 
 // Followf adds a relation to the follow queue of the Nav, with a
 // set of parameters to expand on execution.
-<<<<<<< HEAD
-func (n navigator) Followf(rel string, params P) navigator {
-	relations := append([]relation{}, n.path...)
-	relations = append(relations, relation{rel: rel, params: params})
-=======
 func (n Nav) Followf(rel string, params P) Nav {
 	relations := append([]Operation{}, n.path...)
 	relations = append(relations, &follow{
@@ -200,7 +186,6 @@
 		rootUri:       n.rootUri,
 	}
 }
->>>>>>> d2eb65d3
 
 func (n Nav) SetRequestHeader(header string, value string) Nav {
 	if len(n.path) == 0 {
@@ -255,25 +240,6 @@
 	}
 }
 
-// Location follows the Location header from a response.  It makes the URI
-// absolute, if necessary.
-func (n navigator) Location(resp *http.Response) (navigator, error) {
-	_, exists := resp.Header["Location"]
-	if !exists {
-		return n, fmt.Errorf("Response didn't contain a Location header")
-	}
-	loc := resp.Header.Get("Location")
-	lurl, err := makeAbsoluteIfNecessary(loc, n.rootUri)
-	if err != nil {
-		return n, err
-	}
-	return navigator{
-		HttpClient: n.HttpClient,
-		path:       []relation{},
-		rootUri:    lurl,
-	}, nil
-}
-
 // url returns the URL of the tip of the follow queue. Will follow the
 // usual pattern of requests.
 func (n Nav) Url() (string, error) {
@@ -281,30 +247,13 @@
 	url := n.rootUri
 
 	for _, link := range n.path {
-<<<<<<< HEAD
-		links, err := n.getLinks(url)
+		url, err = link.Fetch(n, url)
 		if err != nil {
-			return "", fmt.Errorf("Error getting links (%s, %v): %v", url, links, err)
-		}
-
-		if _, ok := links.Items[link.rel]; !ok {
-			return "", LinkNotFoundError{link.rel, links.Items}
-		}
-
-		url, err = links.HrefParams(link.rel, link.params)
-=======
-		url, err = link.Fetch(n, url)
->>>>>>> d2eb65d3
-		if err != nil {
-			return "", fmt.Errorf("Error getting url (%v, %v): %v", link.rel, link.params, err)
+			return "", err
 		}
 		url, err = makeAbsoluteIfNecessary(url, n.rootUri)
 		if err != nil {
-<<<<<<< HEAD
-			return "", fmt.Errorf("Error making url absolute: %v", err)
-=======
 			return "", fmt.Errorf("Error making url %s absolute: %v", url, err)
->>>>>>> d2eb65d3
 		}
 	}
 
@@ -360,7 +309,6 @@
 			req.Header.Add(k, v)
 		}
 	}
-	fmt.Println(req)
 
 	headers = append([]http.Header{n.sessionHeader}, headers...)
 	mergeHeaders(req, headers...)
@@ -494,23 +442,6 @@
 
 	headers = append([]http.Header{n.sessionHeader}, headers...)
 	mergeHeaders(req, headers...)
-
-	return n.HttpClient.Do(req)
-}
-
-// Delete performs a DELETE request on the tip of the follow queue.
-//
-// See GET for a note on how the navigator executes requests.
-func (n navigator) Delete() (*http.Response, error) {
-	url, err := n.url()
-	if err != nil {
-		return nil, err
-	}
-
-	req, err := newHalRequest("DELETE", url, nil)
-	if err != nil {
-		return nil, err
-	}
 
 	return n.HttpClient.Do(req)
 }
@@ -534,7 +465,7 @@
 
 // Addheaders allows optional headers to be applied to the navigator
 // these headers will be applied to the http request before it is executed
-func (n navigator) AddHeaders(h map[string]string) navigator {
+func (n Nav) AddHeaders(h map[string]string) Nav {
 	n.httpheaders = h
 	return n
 }

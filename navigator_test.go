--- conflicted
+++ resolved
@@ -55,17 +55,12 @@
 		t.Fatal("Expected error to be raised for missing link")
 	}
 
-<<<<<<< HEAD
 	_, err = Navigator(ts.URL).Follow("missing").Options()
 	if err == nil {
 		t.Fatal("Expected error to be raised for OPTIONS call to missing link")
 	}
 
-	if err.Error() != "Response didn't contain 'missing' link relation: available options were ['next' 'relative' 'one']" {
-=======
-	// I use HasPrefix because the order of the available relations isn't deterministic
 	if !strings.HasPrefix(err.Error(), "Response didn't contain 'missing' link relation:") {
->>>>>>> fd61f2b9
 		t.Errorf("Unexpected error message: %s", err.Error())
 	}
 
@@ -143,7 +138,6 @@
 	}
 
 	root := child.Follow("parent")
-	fmt.Printf("root = %v\n", root)
 	_, err = root.url()
 	if err != nil {
 		t.Fatal(err)

package halgo

import (
	"fmt"
	"github.com/gorilla/mux"
	"net/http"
	"net/http/httptest"
	"strings"
	"testing"
)

func createTestHttpServer() (*httptest.Server, map[string]int) {
	r := mux.NewRouter()
	hits := make(map[string]int)

	r.HandleFunc("/", func(w http.ResponseWriter, r *http.Request) {
		hits["/"] += 1
		fmt.Fprintf(w, `{
      "_links": {
        "self": { "href": "/" },
        "next": { "href": "http://%s/2nd" },
        "relative": { "href": "/2nd" },
        "child": { "href": "/child" },
        "one": { "href": "http://%s/a/{id}", "templated": true }
      }
    }`, r.Host, r.Host)
	})

	r.HandleFunc("/2nd", func(w http.ResponseWriter, r *http.Request) {
		hits["/2nd"] += 1
		fmt.Sprintln(w, "OK")
		w.WriteHeader(200)
	})

	r.HandleFunc("/a/{id}", func(w http.ResponseWriter, r *http.Request) {
		hits["/a/"+mux.Vars(r)["id"]] += 1
		fmt.Sprintln(w, "OK")
		w.WriteHeader(200)
	})

	r.HandleFunc("/child", func(w http.ResponseWriter, r *http.Request) {
		hits["/child"] += 1
		fmt.Fprintf(w, `{ "_links": { "parent": { "href": "/" } } }`)
	})

	return httptest.NewServer(r), hits
}

func TestNavigatingToUnknownLink(t *testing.T) {
	ts, _ := createTestHttpServer()
	defer ts.Close()

	_, err := Navigator(ts.URL).Follow("missing").Get()
	if err == nil {
		t.Fatal("Expected error to be raised for missing link")
	}

	// I use HasPrefix because the order of the available relations isn't deterministic
	if !strings.HasPrefix(err.Error(), "Response didn't contain 'missing' link relation:") {
		t.Errorf("Unexpected error message: %s", err.Error())
	}

	_, err = Navigator(ts.URL).Follow("missing").Options()
	if err == nil {
		t.Fatal("Expected error to be raised for OPTIONS call to missing link")
	}

<<<<<<< HEAD
	if !strings.HasPrefix(err.Error(), "Response didn't contain 'missing' link relation:") {
		t.Errorf("Unexpected error message: %s", err.Error())
	}

=======
>>>>>>> d2eb65d3
	if _, ok := err.(LinkNotFoundError); !ok {
		t.Error("Expected error to be LinkNotFoundError")
	}
}

func TestGettingTheRoot(t *testing.T) {
	ts, hits := createTestHttpServer()
	defer ts.Close()

	nav := Navigator(ts.URL)
	res, err := nav.Get()
	if err != nil {
		t.Fatal(err)
	}

	if res.StatusCode != http.StatusOK {
		t.Errorf("Expected OK, got %d", res.StatusCode)
	}

	if res.Request.URL.String() != ts.URL {
		t.Errorf("Expected url to be %s, got %s", ts.URL, res.Request.URL)
	}

	if hits["/"] != 1 {
		t.Errorf("Expected 1 request to /, got %d", hits["/"])
	}

	// If Get works, Options should work as well
	res, err = nav.Options()
	if err != nil {
		t.Fatal(err)
	}

}

func TestGettingTheRootSelf(t *testing.T) {
	ts, hits := createTestHttpServer()
	defer ts.Close()

	nav := Navigator(ts.URL)
	res, err := nav.Follow("self").Get()
	if err != nil {
		t.Fatal(err)
	}

	if res.StatusCode != http.StatusOK {
		t.Errorf("Expected OK, got %d", res.StatusCode)
	}

	if res.Request.URL.String() != ts.URL+"/" {
		t.Errorf("Expected url to be %s, got %s", ts.URL+"/", res.Request.URL)
	}

	if hits["/"] != 2 {
		t.Errorf("Expected 2 requests to /, got %d", hits["/"])
	}
}

func TestGettingTheRootViaChild(t *testing.T) {
	ts, hits := createTestHttpServer()
	defer ts.Close()

	nav := Navigator(ts.URL)

	child := nav.Follow("child")
<<<<<<< HEAD
	curl, err := child.url()
=======
	curl, err := child.Url()
>>>>>>> d2eb65d3
	if err != nil {
		t.Fatal(err)
	}
	if !strings.HasSuffix(curl, "/child") {
		t.Errorf("Expected URL for child relation to end with %s, but got %s", "/child", curl)
	}

	root := child.Follow("parent")
<<<<<<< HEAD
	_, err = root.url()
=======
	_, err = root.Url()
>>>>>>> d2eb65d3
	if err != nil {
		t.Fatal(err)
	}

	res, err := root.Get()
	if err != nil {
		t.Fatal(err)
	}

	if res.StatusCode != http.StatusOK {
		t.Errorf("Expected OK, got %d", res.StatusCode)
	}

	if res.Request.URL.String() != ts.URL+"/" {
		t.Errorf("Expected url to be %s, got %s", ts.URL+"/", res.Request.URL)
	}

	if hits["/"] != 4 {
		t.Errorf("Expected 4 request to /, got %d", hits["/"])
	}
}

func TestFollowingATemplatedLink(t *testing.T) {
	ts, hits := createTestHttpServer()
	defer ts.Close()

	nav := Navigator(ts.URL).Followf("one", P{"id": 1})
	res, err := nav.Get()
	if err != nil {
		t.Fatal(err)
	}

	if res.StatusCode != http.StatusOK {
		t.Errorf("Expected OK, got %d", res.StatusCode)
	}

	if res.Request.URL.String() != ts.URL+"/a/1" {
		t.Errorf("Expected url to be %s, got %s", ts.URL+"/a/1", res.Request.URL)
	}

	if hits["/"] != 1 {
		t.Errorf("Expected 1 request to /, got %d", hits["/"])
	}

	if hits["/a/1"] != 1 {
		t.Errorf("Expected 1 request to /a/1, got %d", hits["/a/1"])
	}
}

func TestFollowingARelativeLink(t *testing.T) {
	ts, hits := createTestHttpServer()
	defer ts.Close()

	res, err := Navigator(ts.URL).Follow("relative").Get()
	if err != nil {
		t.Fatal(err)
	}

	if res.StatusCode != http.StatusOK {
		t.Errorf("Expected OK, got %d", res.StatusCode)
	}

	if res.Request.URL.String() != ts.URL+"/2nd" {
		t.Errorf("Expected url to be %s, got %s", ts.URL+"/2nd", res.Request.URL)
	}

	if hits["/"] != 1 {
		t.Errorf("Expected 1 request to /, got %d", hits["/"])
	}

	if hits["/2nd"] != 1 {
		t.Errorf("Expected 1 request to /a/1, got %d", hits["/2nd"])
	}
}

func TestFollowingALink(t *testing.T) {
	ts, hits := createTestHttpServer()
	defer ts.Close()

	nav := Navigator(ts.URL).Follow("next")
	res, err := nav.Get()
	if err != nil {
		t.Fatal(err)
	}

	if res.StatusCode != http.StatusOK {
		t.Errorf("Expected OK, got %d", res.StatusCode)
	}

	if res.Request.URL.String() != ts.URL+"/2nd" {
		t.Errorf("Expected url to be %s, got %s", ts.URL+"/2nd", res.Request.URL)
	}

	if hits["/"] != 1 {
		t.Errorf("Expected 1 request to /, got %d", hits["/"])
	}

	if hits["/2nd"] != 1 {
		t.Errorf("Expected 1 request to /2nd, got %d", hits["/2nd"])
	}
}<|MERGE_RESOLUTION|>--- conflicted
+++ resolved
@@ -2,11 +2,12 @@
 
 import (
 	"fmt"
-	"github.com/gorilla/mux"
 	"net/http"
 	"net/http/httptest"
 	"strings"
 	"testing"
+
+	"github.com/gorilla/mux"
 )
 
 func createTestHttpServer() (*httptest.Server, map[string]int) {
@@ -65,13 +66,6 @@
 		t.Fatal("Expected error to be raised for OPTIONS call to missing link")
 	}
 
-<<<<<<< HEAD
-	if !strings.HasPrefix(err.Error(), "Response didn't contain 'missing' link relation:") {
-		t.Errorf("Unexpected error message: %s", err.Error())
-	}
-
-=======
->>>>>>> d2eb65d3
 	if _, ok := err.(LinkNotFoundError); !ok {
 		t.Error("Expected error to be LinkNotFoundError")
 	}
@@ -137,11 +131,7 @@
 	nav := Navigator(ts.URL)
 
 	child := nav.Follow("child")
-<<<<<<< HEAD
-	curl, err := child.url()
-=======
 	curl, err := child.Url()
->>>>>>> d2eb65d3
 	if err != nil {
 		t.Fatal(err)
 	}
@@ -150,11 +140,7 @@
 	}
 
 	root := child.Follow("parent")
-<<<<<<< HEAD
-	_, err = root.url()
-=======
 	_, err = root.Url()
->>>>>>> d2eb65d3
 	if err != nil {
 		t.Fatal(err)
 	}

package halgo

import (
	"fmt"
	"github.com/gorilla/mux"
	"net/http"
	"net/http/httptest"
	"strings"
	"testing"
)

func createTestHttpServer() (*httptest.Server, map[string]int) {
	r := mux.NewRouter()
	hits := make(map[string]int)

	r.HandleFunc("/", func(w http.ResponseWriter, r *http.Request) {
		hits["/"] += 1
		fmt.Fprintf(w, `{
      "_links": {
        "self": { "href": "/" },
        "next": { "href": "http://%s/2nd" },
        "relative": { "href": "/2nd" },
        "child": { "href": "/child" },
        "one": { "href": "http://%s/a/{id}", "templated": true }
      }
    }`, r.Host, r.Host)
	})

	r.HandleFunc("/2nd", func(w http.ResponseWriter, r *http.Request) {
		hits["/2nd"] += 1
		fmt.Sprintln(w, "OK")
		w.WriteHeader(200)
	})

	r.HandleFunc("/a/{id}", func(w http.ResponseWriter, r *http.Request) {
		hits["/a/"+mux.Vars(r)["id"]] += 1
		fmt.Sprintln(w, "OK")
		w.WriteHeader(200)
	})

	r.HandleFunc("/child", func(w http.ResponseWriter, r *http.Request) {
		hits["/child"] += 1
		fmt.Fprintf(w, `{ "_links": { "parent": { "href": "/" } } }`)
	})

	return httptest.NewServer(r), hits
}

func TestNavigatingToUnknownLink(t *testing.T) {
	ts, _ := createTestHttpServer()
	defer ts.Close()

	_, err := Navigator(ts.URL).Follow("missing").Get()
	if err == nil {
		t.Fatal("Expected error to be raised for missing link")
	}

<<<<<<< HEAD
	// I use HasPrefix because the order of the available relations isn't deterministic
	if !strings.HasPrefix(err.Error(), "Response didn't contain 'missing' link relation:") {
=======
	_, err = Navigator(ts.URL).Follow("missing").Options()
	if err == nil {
		t.Fatal("Expected error to be raised for OPTIONS call to missing link")
	}

	if err.Error() != "Response didn't contain link with relation: missing" {
>>>>>>> 5f6b973c
		t.Errorf("Unexpected error message: %s", err.Error())
	}

	if _, ok := err.(LinkNotFoundError); !ok {
		t.Error("Expected error to be LinkNotFoundError")
	}
}

func TestGettingTheRoot(t *testing.T) {
	ts, hits := createTestHttpServer()
	defer ts.Close()

	nav := Navigator(ts.URL)
	res, err := nav.Get()
	if err != nil {
		t.Fatal(err)
	}

	if res.StatusCode != http.StatusOK {
		t.Errorf("Expected OK, got %d", res.StatusCode)
	}

	if res.Request.URL.String() != ts.URL {
		t.Errorf("Expected url to be %s, got %s", ts.URL, res.Request.URL)
	}

	if hits["/"] != 1 {
		t.Errorf("Expected 1 request to /, got %d", hits["/"])
	}

	// If Get works, Options should work as well
	res, err = nav.Options()
	if err != nil {
		t.Fatal(err)
	}

}

func TestGettingTheRootSelf(t *testing.T) {
	ts, hits := createTestHttpServer()
	defer ts.Close()

	nav := Navigator(ts.URL)
	res, err := nav.Follow("self").Get()
	if err != nil {
		t.Fatal(err)
	}

	if res.StatusCode != http.StatusOK {
		t.Errorf("Expected OK, got %d", res.StatusCode)
	}

	if res.Request.URL.String() != ts.URL+"/" {
		t.Errorf("Expected url to be %s, got %s", ts.URL+"/", res.Request.URL)
	}

	if hits["/"] != 2 {
		t.Errorf("Expected 2 requests to /, got %d", hits["/"])
	}
}

func TestGettingTheRootViaChild(t *testing.T) {
	ts, hits := createTestHttpServer()
	defer ts.Close()

	nav := Navigator(ts.URL)

	child := nav.Follow("child")
	curl, err := child.url()
	if err != nil {
		t.Fatal(err)
	}
	if !strings.HasSuffix(curl, "/child") {
		t.Errorf("Expected URL for child relation to end with %s, but got %s", "/child", curl)
	}

	root := child.Follow("parent")
	fmt.Printf("root = %v\n", root)
	_, err = root.url()
	if err != nil {
		t.Fatal(err)
	}

	res, err := root.Get()
	if err != nil {
		t.Fatal(err)
	}

	if res.StatusCode != http.StatusOK {
		t.Errorf("Expected OK, got %d", res.StatusCode)
	}

	if res.Request.URL.String() != ts.URL+"/" {
		t.Errorf("Expected url to be %s, got %s", ts.URL+"/", res.Request.URL)
	}

	if hits["/"] != 4 {
		t.Errorf("Expected 4 request to /, got %d", hits["/"])
	}
}

func TestFollowingATemplatedLink(t *testing.T) {
	ts, hits := createTestHttpServer()
	defer ts.Close()

	nav := Navigator(ts.URL).Followf("one", P{"id": 1})
	res, err := nav.Get()
	if err != nil {
		t.Fatal(err)
	}

	if res.StatusCode != http.StatusOK {
		t.Errorf("Expected OK, got %d", res.StatusCode)
	}

	if res.Request.URL.String() != ts.URL+"/a/1" {
		t.Errorf("Expected url to be %s, got %s", ts.URL+"/a/1", res.Request.URL)
	}

	if hits["/"] != 1 {
		t.Errorf("Expected 1 request to /, got %d", hits["/"])
	}

	if hits["/a/1"] != 1 {
		t.Errorf("Expected 1 request to /a/1, got %d", hits["/a/1"])
	}
}

func TestFollowingARelativeLink(t *testing.T) {
	ts, hits := createTestHttpServer()
	defer ts.Close()

	res, err := Navigator(ts.URL).Follow("relative").Get()
	if err != nil {
		t.Fatal(err)
	}

	if res.StatusCode != http.StatusOK {
		t.Errorf("Expected OK, got %d", res.StatusCode)
	}

	if res.Request.URL.String() != ts.URL+"/2nd" {
		t.Errorf("Expected url to be %s, got %s", ts.URL+"/2nd", res.Request.URL)
	}

	if hits["/"] != 1 {
		t.Errorf("Expected 1 request to /, got %d", hits["/"])
	}

	if hits["/2nd"] != 1 {
		t.Errorf("Expected 1 request to /a/1, got %d", hits["/2nd"])
	}
}

func TestFollowingALink(t *testing.T) {
	ts, hits := createTestHttpServer()
	defer ts.Close()

	nav := Navigator(ts.URL).Follow("next")
	res, err := nav.Get()
	if err != nil {
		t.Fatal(err)
	}

	if res.StatusCode != http.StatusOK {
		t.Errorf("Expected OK, got %d", res.StatusCode)
	}

	if res.Request.URL.String() != ts.URL+"/2nd" {
		t.Errorf("Expected url to be %s, got %s", ts.URL+"/2nd", res.Request.URL)
	}

	if hits["/"] != 1 {
		t.Errorf("Expected 1 request to /, got %d", hits["/"])
	}

	if hits["/2nd"] != 1 {
		t.Errorf("Expected 1 request to /2nd, got %d", hits["/2nd"])
	}
}<|MERGE_RESOLUTION|>--- conflicted
+++ resolved
@@ -55,20 +55,16 @@
 		t.Fatal("Expected error to be raised for missing link")
 	}
 
-<<<<<<< HEAD
 	// I use HasPrefix because the order of the available relations isn't deterministic
 	if !strings.HasPrefix(err.Error(), "Response didn't contain 'missing' link relation:") {
-=======
+		t.Errorf("Unexpected error message: %s", err.Error())
+	}
+
 	_, err = Navigator(ts.URL).Follow("missing").Options()
 	if err == nil {
 		t.Fatal("Expected error to be raised for OPTIONS call to missing link")
 	}
 
-	if err.Error() != "Response didn't contain link with relation: missing" {
->>>>>>> 5f6b973c
-		t.Errorf("Unexpected error message: %s", err.Error())
-	}
-
 	if _, ok := err.(LinkNotFoundError); !ok {
 		t.Error("Expected error to be LinkNotFoundError")
 	}
